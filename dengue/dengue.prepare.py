from __future__ import print_function
import os, sys
sys.path.append('..')
import base.prepare
from base.prepare import prepare
from base.utils import fix_names
from base.titer_model import TiterModel
from datetime import datetime, timedelta, date
import argparse
from dengue_subsampling import dengue_subsampling
import numpy as np

def collect_args():
<<<<<<< HEAD
    """Returns a dengue-specific argument parser.
    """
    parser = base.prepare.collect_args()

    parser.add_argument('-s', '--serotypes', '--lineage', choices=["all", "denv1", "denv2", "denv3", "denv4", "multiple"], default="multiple", type=str, nargs='+', help="Serotype(s) to prepare. \"multiple\" will run them all.")
    parser.add_argument('-y', '--years_back', type=int, default=100, help="Years back in time to sample from")
    parser.set_defaults(
        viruses_per_month=3,
        file_prefix="dengue"
    )

    return parser
=======
      parser = argparse.ArgumentParser(description = "Prepare fauna FASTA for analysis")
      parser.add_argument('-s', '--serotypes', choices=["all", "denv1", "denv2", "denv3", "denv4", "multiple"], default="multiple", type=str, nargs='+', help="Serotype(s) to prepare. \"multiple\" will run them all. Default: multiple")
      parser.add_argument('-y', '--years_back', type=int, default=100, help="Years back in time to sample from")
      parser.add_argument('--titers', default='../../fauna/data/dengue_titers.tsv', help="tab-delimited file of titer strains and values from fauna (e.g., dengue_titers.tsv)")
      return parser.parse_args()
>>>>>>> 5ec0d4e9

dropped_strains = [
    'DENV1/VIETNAM/BIDV992/2006', 'DENV1/FRANCE/00475/2008', 'DENV1/VIETNAM/BIDV3990/2008', 'DENV2/HAITI/DENGUEVIRUS2HOMOSAPIENS1/2016', # Probable recombinants
    'DENV2/AUSTRALIA/QML22/2015' # Suspiciously far diverged
]

references = {
    "denv1": {"metadata": {'strain': "DENV1/NAURUISLAND/REFERENCE/1997", "accession": "NC_001477", "date": "1997-XX-XX", 'host': "NA", 'country': "Nauru", 'region': "oceania"}},
    "denv2": {"metadata": {'strain': "DENV2/THAILAND/REFERENCE/1964", "accession": "NC_001474", "date": "1964-XX-XX", 'host': "NA", 'country': "Thailand", "region": "southeast_asia"}},
    "denv3": {"metadata": {'strain': "DENV3/SRI_LANKA/REFERENCE/2000", "accession": "NC_001475", "date": "2000-XX-XX", 'host': "NA", 'country': "Sri Lanka", "region": "south_asia"}},
    "denv4": {"metadata": {'strain': "DENV4/NA/REFERENCE/2003", "accession": "NC_002640", "date": "2003-XX-XX", 'host': "NA", 'country': "NA"}},
}

for key in references:
    references[key]["genes"] = ['C', 'M', 'E', 'NS1', 'NS2A', 'NS2B', 'NS3', 'NS4A', '2K', 'NS4B', 'NS5']
    references[key]["path"] = "metadata/dengue_{}_outgroup.gb".format(key)
    references[key]["include"] = 0
references["all"] = references["denv4"]


##### Utils #####
def select_serotype(infile, path, serotype):
    '''
    Takes all-serotype fasta file, path to save output, and desired serotype.
    Writes appropriate subset of sequences to dengue_serotype.fasta
    Returns path to output file as string.
    '''
    from Bio import SeqIO
    sequences = [ i for i in SeqIO.parse(infile, 'fasta') if i.description.split('/')[0] == serotype.upper() ]
    SeqIO.write(sequences, path+'dengue_%s.fasta'%serotype, 'fasta')
    return path+'dengue_%s.fasta'%serotype

##### Set up config #####
# For dengue, config is a function so it is applicable for multiple lineages
def make_config(serotype, params):
<<<<<<< HEAD
    if params.file_prefix is not None:
        file_prefix = params.file_prefix
    else:
        file_prefix = "dengue_%s" % serotype
=======
    if os.path.isfile("../../fauna/data/dengue_%s.fasta"%serotype): #is file: # Look for a serotype-specific fasta
        input_paths = ["../../fauna/data/dengue_%s.fasta"%serotype]
    else: # If it doesn't exist, try to pull serotype-specific sequences out of the all-serotype fasta (warn the user of this behavior)
        input_paths = select_serotype('../fauna/data/dengue_all.fasta', '../fauna/data/', serotype)
        print('WARNING: Did not find serotype-specific fasta file.\nPulled sequences with serotype %s from all-serotype fasta file %s\nWrote these to file %s'%(serotype, '../fauna/data/dengue.fasta', input_paths))

    years_back = params.years_back
    time_interval = [datetime.today().date(), (datetime.today()  - timedelta(days=365.25 * years_back)).date()]

    if params.titers is not None:
        if not os.path.isfile(params.titers):
            params.titers = '../../fauna/data/%s'%params.titers
        titer_values, strains, sources = TiterModel.load_from_file(params.titers)
    else:
        titer_values, strains, sources = None, None, None
>>>>>>> 5ec0d4e9

    config = {
        "dir": "dengue",
        "lineage": serotype,
<<<<<<< HEAD
        "file_prefix": file_prefix,
        "input_paths": None,
=======

        "file_prefix": "dengue_%s"%serotype,
        "input_paths": input_paths,
>>>>>>> 5ec0d4e9

        "header_fields": {0:'strain', 1:'accession', 2:'date', 3:'region', 4:'country',
                        5:'division', 6: 'location', 7: 'authors', 8: 'url'},
        "filters": (("Dropped Strains", lambda s: s.id not in [fix_names(x) for x in dropped_strains]),
            # ("Sequence Length", lambda s: len(s.seq)>=5000),
            ("Bad Region", lambda s: s.attributes['region'] not in ['', '?']) ),

        "subsample": dengue_subsampling(params, years_back, titer_values),

        # "subsample": {
        #     "category": lambda x: (x.attributes['region'],
        #                           x.attributes['date'].year,
        #                           x.attributes['date'].month),
        #     "priority": priority,
        #     "threshold": 3 },

        "add_urls": {
            "prefix": "https://www.ncbi.nlm.nih.gov/nuccore/%s",
            "attr": "accession" },

        "colors": ["region"],
        "color_defs": ["./colors.tsv"],
        "lat_longs": ["region"],
        "lat_long_defs": '../../fauna/source-data/geo_lat_long.tsv',
        "reference": references[serotype],
<<<<<<< HEAD
    }

    if params.sequences is not None:
        config["input_paths"] = params.sequences
    elif os.path.isfile("../../fauna/data/dengue_%s.fasta"%serotype): # Look for a serotype-specific fasta
        config["input_paths"] = ["../../fauna/data/dengue_%s.fasta"%serotype]
    else: # If it doesn't exist, try to pull serotype-specific sequences out of the all-serotype fasta (warn the user of this behavior)
        config["input_paths"] = select_serotype('../fauna/data/dengue_all.fasta', '../fauna/data/', serotype)
        print('WARNING: Did not find serotype-specific fasta file.\nPulled sequences with serotype %s from all-serotype fasta file %s\nWrote these to file %s'%(serotype, '../fauna/data/dengue.fasta', config["input_paths"]))

    years_back = params.years_back
    config['time_interval'] = [datetime.today().date(), (datetime.today()  - timedelta(days=365.25 * years_back)).date()]
=======
>>>>>>> 5ec0d4e9

        "time_interval": time_interval,
        "titers": titer_values,
        "sources": sources
    }
    return config


if __name__=="__main__":
    parser = collect_args()
    params = parser.parse_args()

    if 'multiple' in params.serotypes:
        params.serotypes = ['denv1', 'denv2', 'denv3', 'denv4', 'all']

    # modify config file according to serotype
    for serotype in params.serotypes:
        print("Preparing serotype %s"%serotype)

        config = make_config(serotype, params)

        if params.viruses_per_month == 0:
            config["subsample"] = False
        else:
            config["subsample"]["threshold"] = params.viruses_per_month

        runner = prepare(config)
        runner.load_references()
        # runner.applyFilters()
        runner.subsample()
        runner.colors()
        runner.latlongs()
        runner.write_to_json()<|MERGE_RESOLUTION|>--- conflicted
+++ resolved
@@ -11,26 +11,19 @@
 import numpy as np
 
 def collect_args():
-<<<<<<< HEAD
     """Returns a dengue-specific argument parser.
     """
     parser = base.prepare.collect_args()
 
     parser.add_argument('-s', '--serotypes', '--lineage', choices=["all", "denv1", "denv2", "denv3", "denv4", "multiple"], default="multiple", type=str, nargs='+', help="Serotype(s) to prepare. \"multiple\" will run them all.")
     parser.add_argument('-y', '--years_back', type=int, default=100, help="Years back in time to sample from")
+    parser.add_argument('--titers', default='../../fauna/data/dengue_titers.tsv', help="tab-delimited file of titer strains and values from fauna (e.g., dengue_titers.tsv)")
     parser.set_defaults(
         viruses_per_month=3,
         file_prefix="dengue"
     )
 
     return parser
-=======
-      parser = argparse.ArgumentParser(description = "Prepare fauna FASTA for analysis")
-      parser.add_argument('-s', '--serotypes', choices=["all", "denv1", "denv2", "denv3", "denv4", "multiple"], default="multiple", type=str, nargs='+', help="Serotype(s) to prepare. \"multiple\" will run them all. Default: multiple")
-      parser.add_argument('-y', '--years_back', type=int, default=100, help="Years back in time to sample from")
-      parser.add_argument('--titers', default='../../fauna/data/dengue_titers.tsv', help="tab-delimited file of titer strains and values from fauna (e.g., dengue_titers.tsv)")
-      return parser.parse_args()
->>>>>>> 5ec0d4e9
 
 dropped_strains = [
     'DENV1/VIETNAM/BIDV992/2006', 'DENV1/FRANCE/00475/2008', 'DENV1/VIETNAM/BIDV3990/2008', 'DENV2/HAITI/DENGUEVIRUS2HOMOSAPIENS1/2016', # Probable recombinants
@@ -66,13 +59,14 @@
 ##### Set up config #####
 # For dengue, config is a function so it is applicable for multiple lineages
 def make_config(serotype, params):
-<<<<<<< HEAD
     if params.file_prefix is not None:
         file_prefix = params.file_prefix
     else:
         file_prefix = "dengue_%s" % serotype
-=======
-    if os.path.isfile("../../fauna/data/dengue_%s.fasta"%serotype): #is file: # Look for a serotype-specific fasta
+
+    if params.sequences is not None:
+        input_paths = params.sequences
+    elif os.path.isfile("../../fauna/data/dengue_%s.fasta"%serotype): #is file: # Look for a serotype-specific fasta
         input_paths = ["../../fauna/data/dengue_%s.fasta"%serotype]
     else: # If it doesn't exist, try to pull serotype-specific sequences out of the all-serotype fasta (warn the user of this behavior)
         input_paths = select_serotype('../fauna/data/dengue_all.fasta', '../fauna/data/', serotype)
@@ -87,20 +81,12 @@
         titer_values, strains, sources = TiterModel.load_from_file(params.titers)
     else:
         titer_values, strains, sources = None, None, None
->>>>>>> 5ec0d4e9
 
     config = {
         "dir": "dengue",
         "lineage": serotype,
-<<<<<<< HEAD
         "file_prefix": file_prefix,
-        "input_paths": None,
-=======
-
-        "file_prefix": "dengue_%s"%serotype,
         "input_paths": input_paths,
->>>>>>> 5ec0d4e9
-
         "header_fields": {0:'strain', 1:'accession', 2:'date', 3:'region', 4:'country',
                         5:'division', 6: 'location', 7: 'authors', 8: 'url'},
         "filters": (("Dropped Strains", lambda s: s.id not in [fix_names(x) for x in dropped_strains]),
@@ -125,22 +111,6 @@
         "lat_longs": ["region"],
         "lat_long_defs": '../../fauna/source-data/geo_lat_long.tsv',
         "reference": references[serotype],
-<<<<<<< HEAD
-    }
-
-    if params.sequences is not None:
-        config["input_paths"] = params.sequences
-    elif os.path.isfile("../../fauna/data/dengue_%s.fasta"%serotype): # Look for a serotype-specific fasta
-        config["input_paths"] = ["../../fauna/data/dengue_%s.fasta"%serotype]
-    else: # If it doesn't exist, try to pull serotype-specific sequences out of the all-serotype fasta (warn the user of this behavior)
-        config["input_paths"] = select_serotype('../fauna/data/dengue_all.fasta', '../fauna/data/', serotype)
-        print('WARNING: Did not find serotype-specific fasta file.\nPulled sequences with serotype %s from all-serotype fasta file %s\nWrote these to file %s'%(serotype, '../fauna/data/dengue.fasta', config["input_paths"]))
-
-    years_back = params.years_back
-    config['time_interval'] = [datetime.today().date(), (datetime.today()  - timedelta(days=365.25 * years_back)).date()]
-=======
->>>>>>> 5ec0d4e9
-
         "time_interval": time_interval,
         "titers": titer_values,
         "sources": sources
